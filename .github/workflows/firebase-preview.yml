--- conflicted
+++ resolved
@@ -27,17 +27,8 @@
 
       - uses: FirebaseExtended/action-hosting-deploy@v0
         with:
-<<<<<<< HEAD
           repoToken: '${{ secrets.GITHUB_TOKEN }}'
           firebaseServiceAccount: '${{ secrets.FIREBASE_SERVICE_ACCOUNT }}'
           projectId: '${{ secrets.FIREBASE_PROJECT_ID }}'
           channelId: 'preview-${{ github.event.number }}'
-          expires: '7d'
-=======
-          repoToken: ${{ secrets.GITHUB_TOKEN }}
-          firebaseServiceAccount: ${{ secrets.FIREBASE_SERVICE_ACCOUNT }}
-          projectId: ${{ secrets.FIREBASE_PROJECT_ID }}
-          channelId: preview-${{ github.event.number }}
-          expires: 7d
-          entrypoint: ./web
->>>>>>> c6d8ad51
+          expires: '7d'