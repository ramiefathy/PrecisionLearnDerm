--- conflicted
+++ resolved
@@ -26,11 +26,7 @@
   AccordionDetails,
   Stack
 } from '@mui/material';
-<<<<<<< HEAD
-import Grid from '@mui/material/Grid2';
-=======
-import { Grid } from '@mui/material';
->>>>>>> 11fa8acd
+import Grid from '@mui/material/Grid';
 import {
   ExpandMore as ExpandMoreIcon,
   Download as DownloadIcon,
@@ -219,7 +215,7 @@
 
         {/* Summary Cards */}
         <Grid container spacing={2}>
-          <Grid size={{ xs: 12, md: 3 }}>
+          <Grid item xs={12} md={3}>
             <Card>
               <CardContent>
                 <Box sx={{ display: 'flex', alignItems: 'center', gap: 1 }}>
@@ -238,7 +234,7 @@
             </Card>
           </Grid>
 
-          <Grid size={{ xs: 12, md: 3 }}>
+          <Grid item xs={12} md={3}>
             <Card>
               <CardContent>
                 <Box sx={{ display: 'flex', alignItems: 'center', gap: 1 }}>
@@ -257,7 +253,7 @@
             </Card>
           </Grid>
 
-          <Grid size={{ xs: 12, md: 3 }}>
+          <Grid item xs={12} md={3}>
             <Card>
               <CardContent>
                 <Box sx={{ display: 'flex', alignItems: 'center', gap: 1 }}>
@@ -276,7 +272,7 @@
             </Card>
           </Grid>
 
-          <Grid size={{ xs: 12, md: 3 }}>
+          <Grid item xs={12} md={3}>
             <Card>
               <CardContent>
                 <Box sx={{ display: 'flex', alignItems: 'center', gap: 1 }}>
@@ -322,7 +318,7 @@
         {activeTab === 0 && (
           <Box sx={{ mt: 3 }}>
             <Grid container spacing={3}>
-              <Grid size={{ xs: 12, md: 6 }}>
+              <Grid item xs={12} md={6}>
                 <Typography variant="h6" gutterBottom>Success Rate by Pipeline</Typography>
                 <ResponsiveContainer width="100%" height={300}>
                   <BarChart data={pipelineChartData}>
@@ -335,7 +331,7 @@
                 </ResponsiveContainer>
               </Grid>
 
-              <Grid size={{ xs: 12, md: 6 }}>
+              <Grid item xs={12} md={6}>
                 <Typography variant="h6" gutterBottom>Performance Metrics</Typography>
                 <ResponsiveContainer width="100%" height={300}>
                   <BarChart data={pipelineChartData}>
@@ -456,7 +452,7 @@
                     </AccordionSummary>
                     <AccordionDetails>
                       <Grid container spacing={2}>
-                        <Grid size={12}>
+                        <Grid item xs={12}>
                           <Typography variant="subtitle2">Error Message</Typography>
                           <Alert severity="error" sx={{ mt: 1 }}>
                             <Typography variant="body2">{error.error.message}</Typography>
@@ -464,7 +460,7 @@
                         </Grid>
                         
                         {error.error.stack && (
-                          <Grid size={12}>
+                          <Grid item xs={12}>
                             <Typography variant="subtitle2">Stack Trace</Typography>
                             <Paper sx={{ p: 2, bgcolor: 'grey.100', mt: 1 }}>
                               <Typography variant="caption" component="pre" sx={{ fontFamily: 'monospace', fontSize: '0.75rem' }}>
@@ -474,7 +470,7 @@
                           </Grid>
                         )}
                         
-                        <Grid size={12}>
+                        <Grid item xs={12}>
                           <Typography variant="caption" color="text.secondary">
                             Timestamp: {new Date(error.timestamp).toLocaleString()}
                           </Typography>
@@ -498,7 +494,7 @@
         {activeTab === 3 && (
           <Box sx={{ mt: 3 }}>
             <Grid container spacing={3}>
-              <Grid size={{ xs: 12, md: 6 }}>
+              <Grid item xs={12} md={6}>
                 <Typography variant="h6" gutterBottom>Success Distribution</Typography>
                 <ResponsiveContainer width="100%" height={300}>
                   <PieChart>
@@ -521,7 +517,7 @@
                 </ResponsiveContainer>
               </Grid>
 
-              <Grid size={{ xs: 12, md: 6 }}>
+              <Grid item xs={12} md={6}>
                 <Typography variant="h6" gutterBottom>Overall Statistics</Typography>
                 <TableContainer>
                   <Table>
