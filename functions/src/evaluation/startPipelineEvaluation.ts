--- conflicted
+++ resolved
@@ -6,11 +6,7 @@
 import * as functions from 'firebase-functions';
 import { getFunctions } from 'firebase-admin/functions';
 import * as logger from 'firebase-functions/logger';
-<<<<<<< HEAD
-import { requireAuth, requireAdmin } from '../util/auth';
-=======
 import { requireAdmin } from '../util/auth';
->>>>>>> 11fa8acd
 import { createEvaluationJob } from './evaluationJobManager';
 
 /**
@@ -25,13 +21,7 @@
   })
   .https.onCall(async (data, context) => {
     try {
-<<<<<<< HEAD
-      // Require authentication
-      requireAuth(context);
-      // Enforce admin-only access to start evaluations
-=======
       // Require admin to start evaluation jobs
->>>>>>> 11fa8acd
       requireAdmin(context);
       const userId = context.auth!.uid;
       
